// Copyright 2009 The Go Authors. All rights reserved.
// Use of this source code is governed by a BSD-style
// license that can be found in the LICENSE file.

/*
Package pflag is a drop-in replacement for Go's flag package, implementing
POSIX/GNU-style --flags.

pflag is compatible with the GNU extensions to the POSIX recommendations
for command-line options. See
http://www.gnu.org/software/libc/manual/html_node/Argument-Syntax.html

Usage:

pflag is a drop-in replacement of Go's native flag package. If you import
pflag under the name "flag" then all code should continue to function
with no changes.

	import flag "github.com/spf13/pflag"

There is one exception to this: if you directly instantiate the Flag struct
there is one more field "Shorthand" that you will need to set.
Most code never instantiates this struct directly, and instead uses
functions such as String(), BoolVar(), and Var(), and is therefore
unaffected.

Define flags using flag.String(), Bool(), Int(), etc.

This declares an integer flag, -flagname, stored in the pointer ip, with type *int.

	var ip = flag.Int("flagname", 1234, "help message for flagname")

If you like, you can bind the flag to a variable using the Var() functions.

	var flagvar int
	func init() {
		flag.IntVar(&flagvar, "flagname", 1234, "help message for flagname")
	}

Or you can create custom flags that satisfy the Value interface (with
pointer receivers) and couple them to flag parsing by

	flag.Var(&flagVal, "name", "help message for flagname")

For such flags, the default value is just the initial value of the variable.

After all flags are defined, call

	flag.Parse()

to parse the command line into the defined flags.

Flags may then be used directly. If you're using the flags themselves,
they are all pointers; if you bind to variables, they're values.

	fmt.Println("ip has value ", *ip)
	fmt.Println("flagvar has value ", flagvar)

After parsing, the arguments after the flag are available as the
slice flag.Args() or individually as flag.Arg(i).
The arguments are indexed from 0 through flag.NArg()-1.

The pflag package also defines some new functions that are not in flag,
that give one-letter shorthands for flags. You can use these by appending
'P' to the name of any function that defines a flag.

	var ip = flag.IntP("flagname", "f", 1234, "help message")
	var flagvar bool
	func init() {
		flag.BoolVarP(&flagvar, "boolname", "b", true, "help message")
	}
	flag.VarP(&flagval, "varname", "v", "help message")

Shorthand letters can be used with single dashes on the command line.
Boolean shorthand flags can be combined with other shorthand flags.

Command line flag syntax:

	--flag    // boolean flags only
	--flag=x

Unlike the flag package, a single dash before an option means something
different than a double dash. Single dashes signify a series of shorthand
letters for flags. All but the last shorthand letter must be boolean flags.

	// boolean flags
	-f
	-abc
	// non-boolean flags
	-n 1234
	-Ifile
	// mixed
	-abcs "hello"
	-abcn1234

Flag parsing stops after the terminator "--". Unlike the flag package,
flags can be interspersed with arguments anywhere on the command line
before this terminator.

Integer flags accept 1234, 0664, 0x1234 and may be negative.
Boolean flags (in their long form) accept 1, 0, t, f, true, false,
TRUE, FALSE, True, False.
Duration flags accept any input valid for time.ParseDuration.

The default set of command-line flags is controlled by
top-level functions.  The FlagSet type allows one to define
independent sets of flags, such as to implement subcommands
in a command-line interface. The methods of FlagSet are
analogous to the top-level functions for the command-line
flag set.
*/
package pflag

import (
	"bytes"
	"errors"
	goflag "flag"
	"fmt"
	"io"
	"os"
	"sort"
	"strings"
)

// ErrHelp is the error returned if the flag -help is invoked but no such flag is defined.
var ErrHelp = errors.New("pflag: help requested")

// ErrorHandling defines how to handle flag parsing errors.
type ErrorHandling int

const (
	// ContinueOnError will return an err from Parse() if an error is found
	ContinueOnError ErrorHandling = iota
	// ExitOnError will call os.Exit(2) if an error is found when parsing
	ExitOnError
	// PanicOnError will panic() if an error is found when parsing flags
	PanicOnError
)

// ParseErrorsAllowlist defines the parsing errors that can be ignored
type ParseErrorsAllowlist struct {
	// UnknownFlags will ignore unknown flags errors and continue parsing rest of the flags
	UnknownFlags bool
}

// NormalizedName is a flag name that has been normalized according to rules
// for the FlagSet (e.g. making '-' and '_' equivalent).
type NormalizedName string

// A FlagSet represents a set of defined flags.
type FlagSet struct {
	// Usage is the function called when an error occurs while parsing flags.
	// The field is a function (not a method) that may be changed to point to
	// a custom error handler.
	Usage func()

	// SortFlags is used to indicate, if user wants to have sorted flags in
	// help/usage messages.
	SortFlags bool

	// ParseErrorsAllowlist is used to configure an allowlist of errors
	ParseErrorsAllowlist ParseErrorsAllowlist

	name              string
	parsed            bool
	actual            map[NormalizedName]*Flag
	orderedActual     []*Flag
	sortedActual      []*Flag
	formal            map[NormalizedName]*Flag
	orderedFormal     []*Flag
	sortedFormal      []*Flag
	shorthands        map[byte]*Flag
	args              []string // arguments after flags
	argsLenAtDash     int      // len(args) when a '--' was located when parsing, or -1 if no --
	errorHandling     ErrorHandling
	output            io.Writer // nil means stderr; use Output() accessor
	interspersed      bool      // allow interspersed option/non-option args
	normalizeNameFunc func(f *FlagSet, name string) NormalizedName

	addedGoFlagSets []*goflag.FlagSet
}

// A Flag represents the state of a flag.
type Flag struct {
	Name                string              // name as it appears on command line
	Shorthand           string              // one-letter abbreviated flag
	Usage               string              // help message
	Value               Value               // value as set
	DefValue            string              // default value (as text); for usage message
	Changed             bool                // If the user set the value (or if left to default)
	NoOptDefVal         string              // default value (as text); if the flag is on the command line without any options
	Deprecated          string              // If this flag is deprecated, this string is the new or now thing to use
	Hidden              bool                // used by cobra.Command to allow flags to be hidden from help/usage text
	ShorthandDeprecated string              // If the shorthand of this flag is deprecated, this string is the new or now thing to use
	Annotations         map[string][]string // used by cobra.Command bash autocomple code
}

// Value is the interface to the dynamic value stored in a flag.
// (The default value is represented as a string.)
type Value interface {
	String() string
	Set(string) error
	Type() string
}

// SliceValue is a secondary interface to all flags which hold a list
// of values.  This allows full control over the value of list flags,
// and avoids complicated marshalling and unmarshalling to csv.
type SliceValue interface {
	// Append adds the specified value to the end of the flag value list.
	Append(string) error
	// Replace will fully overwrite any data currently in the flag value list.
	Replace([]string) error
	// GetSlice returns the flag value list as an array of strings.
	GetSlice() []string
}

// sortFlags returns the flags as a slice in lexicographical sorted order.
func sortFlags(flags map[NormalizedName]*Flag) []*Flag {
	list := make(sort.StringSlice, len(flags))
	i := 0
	for k := range flags {
		list[i] = string(k)
		i++
	}
	list.Sort()
	result := make([]*Flag, len(list))
	for i, name := range list {
		result[i] = flags[NormalizedName(name)]
	}
	return result
}

// SetNormalizeFunc allows you to add a function which can translate flag names.
// Flags added to the FlagSet will be translated and then when anything tries to
// look up the flag that will also be translated. So it would be possible to create
// a flag named "getURL" and have it translated to "geturl".  A user could then pass
// "--getUrl" which may also be translated to "geturl" and everything will work.
func (f *FlagSet) SetNormalizeFunc(n func(f *FlagSet, name string) NormalizedName) {
	f.normalizeNameFunc = n
	f.sortedFormal = f.sortedFormal[:0]
	for fname, flag := range f.formal {
		nname := f.normalizeFlagName(flag.Name)
		if fname == nname {
			continue
		}
		flag.Name = string(nname)
		delete(f.formal, fname)
		f.formal[nname] = flag
		if _, set := f.actual[fname]; set {
			delete(f.actual, fname)
			f.actual[nname] = flag
		}
	}
}

// GetNormalizeFunc returns the previously set NormalizeFunc of a function which
// does no translation, if not set previously.
func (f *FlagSet) GetNormalizeFunc() func(f *FlagSet, name string) NormalizedName {
	if f.normalizeNameFunc != nil {
		return f.normalizeNameFunc
	}
	return func(f *FlagSet, name string) NormalizedName { return NormalizedName(name) }
}

func (f *FlagSet) normalizeFlagName(name string) NormalizedName {
	n := f.GetNormalizeFunc()
	return n(f, name)
}

// Output returns the destination for usage and error messages. os.Stderr is returned if
// output was not set or was set to nil.
func (f *FlagSet) Output() io.Writer {
	if f.output == nil {
		return os.Stderr
	}
	return f.output
}

// Name returns the name of the flag set.
func (f *FlagSet) Name() string {
	return f.name
}

// SetOutput sets the destination for usage and error messages.
// If output is nil, os.Stderr is used.
func (f *FlagSet) SetOutput(output io.Writer) {
	f.output = output
}

// VisitAll visits the flags in lexicographical order or
// in primordial order if f.SortFlags is false, calling fn for each.
// It visits all flags, even those not set.
func (f *FlagSet) VisitAll(fn func(*Flag)) {
	if len(f.formal) == 0 {
		return
	}

	var flags []*Flag
	if f.SortFlags {
		if len(f.formal) != len(f.sortedFormal) {
			f.sortedFormal = sortFlags(f.formal)
		}
		flags = f.sortedFormal
	} else {
		flags = f.orderedFormal
	}

	for _, flag := range flags {
		fn(flag)
	}
}

// HasFlags returns a bool to indicate if the FlagSet has any flags defined.
func (f *FlagSet) HasFlags() bool {
	return len(f.formal) > 0
}

// HasAvailableFlags returns a bool to indicate if the FlagSet has any flags
// that are not hidden.
func (f *FlagSet) HasAvailableFlags() bool {
	for _, flag := range f.formal {
		if !flag.Hidden {
			return true
		}
	}
	return false
}

// VisitAll visits the command-line flags in lexicographical order or
// in primordial order if f.SortFlags is false, calling fn for each.
// It visits all flags, even those not set.
func VisitAll(fn func(*Flag)) {
	CommandLine.VisitAll(fn)
}

// Visit visits the flags in lexicographical order or
// in primordial order if f.SortFlags is false, calling fn for each.
// It visits only those flags that have been set.
func (f *FlagSet) Visit(fn func(*Flag)) {
	if len(f.actual) == 0 {
		return
	}

	var flags []*Flag
	if f.SortFlags {
		if len(f.actual) != len(f.sortedActual) {
			f.sortedActual = sortFlags(f.actual)
		}
		flags = f.sortedActual
	} else {
		flags = f.orderedActual
	}

	for _, flag := range flags {
		fn(flag)
	}
}

// Visit visits the command-line flags in lexicographical order or
// in primordial order if f.SortFlags is false, calling fn for each.
// It visits only those flags that have been set.
func Visit(fn func(*Flag)) {
	CommandLine.Visit(fn)
}

// Lookup returns the Flag structure of the named flag, returning nil if none exists.
func (f *FlagSet) Lookup(name string) *Flag {
	return f.lookup(f.normalizeFlagName(name))
}

// ShorthandLookup returns the Flag structure of the short handed flag,
// returning nil if none exists.
// It panics, if len(name) > 1.
func (f *FlagSet) ShorthandLookup(name string) *Flag {
	if name == "" {
		return nil
	}
	if len(name) > 1 {
		msg := fmt.Sprintf("can not look up shorthand which is more than one ASCII character: %q", name)
		fmt.Fprintf(f.Output(), msg)
		panic(msg)
	}
	c := name[0]
	return f.shorthands[c]
}

// lookup returns the Flag structure of the named flag, returning nil if none exists.
func (f *FlagSet) lookup(name NormalizedName) *Flag {
	return f.formal[name]
}

// func to return a given type for a given flag name
func (f *FlagSet) getFlagType(name string, ftype string, convFunc func(sval string) (interface{}, error)) (interface{}, error) {
	flag := f.Lookup(name)
	if flag == nil {
		err := &NotExistError{name: name, messageType: flagNotDefinedMessage}
		return nil, err
	}

	if flag.Value.Type() != ftype {
		err := fmt.Errorf("trying to get %s value of flag of type %s", ftype, flag.Value.Type())
		return nil, err
	}

	sval := flag.Value.String()
	result, err := convFunc(sval)
	if err != nil {
		return nil, err
	}
	return result, nil
}

// ArgsLenAtDash will return the length of f.Args at the moment when a -- was
// found during arg parsing. This allows your program to know which args were
// before the -- and which came after.
func (f *FlagSet) ArgsLenAtDash() int {
	return f.argsLenAtDash
}

// MarkDeprecated indicated that a flag is deprecated in your program. It will
// continue to function but will not show up in help or usage messages. Using
// this flag will also print the given usageMessage.
func (f *FlagSet) MarkDeprecated(name string, usageMessage string) error {
	flag := f.Lookup(name)
	if flag == nil {
		return &NotExistError{name: name, messageType: flagNotExistMessage}
	}
	if usageMessage == "" {
		return fmt.Errorf("deprecated message for flag %q must be set", name)
	}
	flag.Deprecated = usageMessage
	flag.Hidden = true
	return nil
}

// MarkShorthandDeprecated will mark the shorthand of a flag deprecated in your
// program. It will continue to function but will not show up in help or usage
// messages. Using this flag will also print the given usageMessage.
func (f *FlagSet) MarkShorthandDeprecated(name string, usageMessage string) error {
	flag := f.Lookup(name)
	if flag == nil {
		return &NotExistError{name: name, messageType: flagNotExistMessage}
	}
	if usageMessage == "" {
		return fmt.Errorf("deprecated message for flag %q must be set", name)
	}
	flag.ShorthandDeprecated = usageMessage
	return nil
}

// MarkHidden sets a flag to 'hidden' in your program. It will continue to
// function but will not show up in help or usage messages.
func (f *FlagSet) MarkHidden(name string) error {
	flag := f.Lookup(name)
	if flag == nil {
		return &NotExistError{name: name, messageType: flagNotExistMessage}
	}
	flag.Hidden = true
	return nil
}

// Lookup returns the Flag structure of the named command-line flag,
// returning nil if none exists.
func Lookup(name string) *Flag {
	return CommandLine.Lookup(name)
}

// ShorthandLookup returns the Flag structure of the short handed flag,
// returning nil if none exists.
func ShorthandLookup(name string) *Flag {
	return CommandLine.ShorthandLookup(name)
}

// Set sets the value of the named flag.
func (f *FlagSet) Set(name, value string) error {
	normalName := f.normalizeFlagName(name)
	flag, ok := f.formal[normalName]
	if !ok {
		return &NotExistError{name: name, messageType: flagNoSuchFlagMessage}
	}

	err := flag.Value.Set(value)
	if err != nil {
		return &InvalidValueError{
			flag:  flag,
			value: value,
			cause: err,
		}
	}

	if !flag.Changed {
		if f.actual == nil {
			f.actual = make(map[NormalizedName]*Flag)
		}
		f.actual[normalName] = flag
		f.orderedActual = append(f.orderedActual, flag)

		flag.Changed = true
	}

	if flag.Deprecated != "" {
		fmt.Fprintf(f.Output(), "Flag --%s has been deprecated, %s\n", flag.Name, flag.Deprecated)
	}
	return nil
}

// SetAnnotation allows one to set arbitrary annotations on a flag in the FlagSet.
// This is sometimes used by spf13/cobra programs which want to generate additional
// bash completion information.
func (f *FlagSet) SetAnnotation(name, key string, values []string) error {
	normalName := f.normalizeFlagName(name)
	flag, ok := f.formal[normalName]
	if !ok {
		return &NotExistError{name: name, messageType: flagNoSuchFlagMessage}
	}
	if flag.Annotations == nil {
		flag.Annotations = map[string][]string{}
	}
	flag.Annotations[key] = values
	return nil
}

// Changed returns true if the flag was explicitly set during Parse() and false
// otherwise
func (f *FlagSet) Changed(name string) bool {
	flag := f.Lookup(name)
	// If a flag doesn't exist, it wasn't changed....
	if flag == nil {
		return false
	}
	return flag.Changed
}

// Set sets the value of the named command-line flag.
func Set(name, value string) error {
	return CommandLine.Set(name, value)
}

// PrintDefaults prints, to standard error unless configured
// otherwise, the default values of all defined flags in the set.
func (f *FlagSet) PrintDefaults() {
	usages := f.FlagUsages()
	fmt.Fprint(f.Output(), usages)
}

// defaultIsZeroValue returns true if the default value for this flag represents
// a zero value.
func (f *Flag) defaultIsZeroValue() bool {
	switch f.Value.(type) {
	case boolFlag:
		return f.DefValue == "false" || f.DefValue == ""
	case *durationValue:
		// Beginning in Go 1.7, duration zero values are "0s"
		return f.DefValue == "0" || f.DefValue == "0s"
	case *intValue, *int8Value, *int32Value, *int64Value, *uintValue, *uint8Value, *uint16Value, *uint32Value, *uint64Value, *countValue, *float32Value, *float64Value:
		return f.DefValue == "0"
	case *stringValue:
		return f.DefValue == ""
	case *ipValue, *ipMaskValue, *ipNetValue:
		return f.DefValue == "<nil>"
	case *intSliceValue, *stringSliceValue, *stringArrayValue:
		return f.DefValue == "[]"
	default:
		switch f.DefValue {
		case "false":
			return true
		case "<nil>":
			return true
		case "":
			return true
		case "0":
			return true
		}
		return false
	}
}

// UnquoteUsage extracts a back-quoted name from the usage
// string for a flag and returns it and the un-quoted usage.
// Given "a `name` to show" it returns ("name", "a name to show").
// If there are no back quotes, the name is an educated guess of the
// type of the flag's value, or the empty string if the flag is boolean.
func UnquoteUsage(flag *Flag) (name string, usage string) {
	// Look for a back-quoted name, but avoid the strings package.
	usage = flag.Usage
	for i := 0; i < len(usage); i++ {
		if usage[i] == '`' {
			for j := i + 1; j < len(usage); j++ {
				if usage[j] == '`' {
					name = usage[i+1 : j]
					usage = usage[:i] + name + usage[j+1:]
					return name, usage
				}
			}
			break // Only one back quote; use type name.
		}
	}

	name = flag.Value.Type()
	switch name {
	case "bool", "boolfunc":
		name = ""
	case "func":
		name = "value"
	case "float64":
		name = "float"
	case "int64":
		name = "int"
	case "uint64":
		name = "uint"
	case "stringSlice":
		name = "strings"
	case "intSlice":
		name = "ints"
	case "uintSlice":
		name = "uints"
	case "boolSlice":
		name = "bools"
	}

	return
}

// Splits the string `s` on whitespace into an initial substring up to
// `i` runes in length and the remainder. Will go `slop` over `i` if
// that encompasses the entire string (which allows the caller to
// avoid short orphan words on the final line).
func wrapN(i, slop int, s string) (string, string) {
	if i+slop > len(s) {
		return s, ""
	}

	w := strings.LastIndexAny(s[:i], " \t\n")
	if w <= 0 {
		return s, ""
	}
	nlPos := strings.LastIndex(s[:i], "\n")
	if nlPos > 0 && nlPos < w {
		return s[:nlPos], s[nlPos+1:]
	}
	return s[:w], s[w+1:]
}

// Wraps the string `s` to a maximum width `w` with leading indent
// `i`. The first line is not indented (this is assumed to be done by
// caller). Pass `w` == 0 to do no wrapping
func wrap(i, w int, s string) string {
	if w == 0 {
		return strings.Replace(s, "\n", "\n"+strings.Repeat(" ", i), -1)
	}

	// space between indent i and end of line width w into which
	// we should wrap the text.
	wrap := w - i

	var r, l string

	// Not enough space for sensible wrapping. Wrap as a block on
	// the next line instead.
	if wrap < 24 {
		i = 16
		wrap = w - i
		r += "\n" + strings.Repeat(" ", i)
	}
	// If still not enough space then don't even try to wrap.
	if wrap < 24 {
		return strings.Replace(s, "\n", r, -1)
	}

	// Try to avoid short orphan words on the final line, by
	// allowing wrapN to go a bit over if that would fit in the
	// remainder of the line.
	slop := 5
	wrap = wrap - slop

	// Handle first line, which is indented by the caller (or the
	// special case above)
	l, s = wrapN(wrap, slop, s)
	r = r + strings.Replace(l, "\n", "\n"+strings.Repeat(" ", i), -1)

	// Now wrap the rest
	for s != "" {
		var t string

		t, s = wrapN(wrap, slop, s)
		r = r + "\n" + strings.Repeat(" ", i) + strings.Replace(t, "\n", "\n"+strings.Repeat(" ", i), -1)
	}

	return r

}

// FlagUsagesWrapped returns a string containing the usage information
// for all flags in the FlagSet. Wrapped to `cols` columns (0 for no
// wrapping)
func (f *FlagSet) FlagUsagesWrapped(cols int) string {
	buf := new(bytes.Buffer)

	lines := make([]string, 0, len(f.formal))

	maxlen := 0
	f.VisitAll(func(flag *Flag) {
		if flag.Hidden {
			return
		}

		line := ""
		if flag.Shorthand != "" && flag.ShorthandDeprecated == "" {
			line = fmt.Sprintf("  -%s, --%s", flag.Shorthand, flag.Name)
		} else {
			line = fmt.Sprintf("      --%s", flag.Name)
		}

		varname, usage := UnquoteUsage(flag)
		if varname != "" {
			line += " " + varname
		}
		if flag.NoOptDefVal != "" {
			switch flag.Value.Type() {
			case "string":
				line += fmt.Sprintf("[=\"%s\"]", flag.NoOptDefVal)
			case "bool", "boolfunc":
				if flag.NoOptDefVal != "true" {
					line += fmt.Sprintf("[=%s]", flag.NoOptDefVal)
				}
			case "count":
				if flag.NoOptDefVal != "+1" {
					line += fmt.Sprintf("[=%s]", flag.NoOptDefVal)
				}
			default:
				line += fmt.Sprintf("[=%s]", flag.NoOptDefVal)
			}
		}

		// This special character will be replaced with spacing once the
		// correct alignment is calculated
		line += "\x00"
		if len(line) > maxlen {
			maxlen = len(line)
		}

		line += usage
		if !flag.defaultIsZeroValue() {
			if flag.Value.Type() == "string" {
				line += fmt.Sprintf(" (default %q)", flag.DefValue)
			} else {
				line += fmt.Sprintf(" (default %s)", flag.DefValue)
			}
		}
		if len(flag.Deprecated) != 0 {
			line += fmt.Sprintf(" (DEPRECATED: %s)", flag.Deprecated)
		}

		lines = append(lines, line)
	})

	for _, line := range lines {
		sidx := strings.Index(line, "\x00")
		spacing := strings.Repeat(" ", maxlen-sidx)
		// maxlen + 2 comes from + 1 for the \x00 and + 1 for the (deliberate) off-by-one in maxlen-sidx
		fmt.Fprintln(buf, line[:sidx], spacing, wrap(maxlen+2, cols, line[sidx+1:]))
	}

	return buf.String()
}

// FlagUsages returns a string containing the usage information for all flags in
// the FlagSet
func (f *FlagSet) FlagUsages() string {
	return f.FlagUsagesWrapped(0)
}

// PrintDefaults prints to standard error the default values of all defined command-line flags.
func PrintDefaults() {
	CommandLine.PrintDefaults()
}

// defaultUsage is the default function to print a usage message.
func defaultUsage(f *FlagSet) {
	fmt.Fprintf(f.Output(), "Usage of %s:\n", f.name)
	f.PrintDefaults()
}

// NOTE: Usage is not just defaultUsage(CommandLine)
// because it serves (via godoc flag Usage) as the example
// for how to write your own usage function.

// Usage prints to standard error a usage message documenting all defined command-line flags.
// The function is a variable that may be changed to point to a custom function.
// By default it prints a simple header and calls PrintDefaults; for details about the
// format of the output and how to control it, see the documentation for PrintDefaults.
var Usage = func() {
	fmt.Fprintf(os.Stderr, "Usage of %s:\n", os.Args[0])
	PrintDefaults()
}

// NFlag returns the number of flags that have been set.
func (f *FlagSet) NFlag() int { return len(f.actual) }

// NFlag returns the number of command-line flags that have been set.
func NFlag() int { return len(CommandLine.actual) }

// Arg returns the i'th argument.  Arg(0) is the first remaining argument
// after flags have been processed.
func (f *FlagSet) Arg(i int) string {
	if i < 0 || i >= len(f.args) {
		return ""
	}
	return f.args[i]
}

// Arg returns the i'th command-line argument.  Arg(0) is the first remaining argument
// after flags have been processed.
func Arg(i int) string {
	return CommandLine.Arg(i)
}

// NArg is the number of arguments remaining after flags have been processed.
func (f *FlagSet) NArg() int { return len(f.args) }

// NArg is the number of arguments remaining after flags have been processed.
func NArg() int { return len(CommandLine.args) }

// Args returns the non-flag arguments.
func (f *FlagSet) Args() []string { return f.args }

// Args returns the non-flag command-line arguments.
func Args() []string { return CommandLine.args }

// Var defines a flag with the specified name and usage string. The type and
// value of the flag are represented by the first argument, of type Value, which
// typically holds a user-defined implementation of Value. For instance, the
// caller could create a flag that turns a comma-separated string into a slice
// of strings by giving the slice the methods of Value; in particular, Set would
// decompose the comma-separated string into the slice.
func (f *FlagSet) Var(value Value, name string, usage string) {
	f.VarP(value, name, "", usage)
}

// VarPF is like VarP, but returns the flag created
func (f *FlagSet) VarPF(value Value, name, shorthand, usage string) *Flag {
	// Remember the default value as a string; it won't change.
	flag := &Flag{
		Name:      name,
		Shorthand: shorthand,
		Usage:     usage,
		Value:     value,
		DefValue:  value.String(),
	}
	f.AddFlag(flag)
	return flag
}

// VarP is like Var, but accepts a shorthand letter that can be used after a single dash.
func (f *FlagSet) VarP(value Value, name, shorthand, usage string) {
	f.VarPF(value, name, shorthand, usage)
}

// AddFlag will add the flag to the FlagSet
func (f *FlagSet) AddFlag(flag *Flag) {
	normalizedFlagName := f.normalizeFlagName(flag.Name)

	_, alreadyThere := f.formal[normalizedFlagName]
	if alreadyThere {
		msg := fmt.Sprintf("%s flag redefined: %s", f.name, flag.Name)
		fmt.Fprintln(f.Output(), msg)
		panic(msg) // Happens only if flags are declared with identical names
	}
	if f.formal == nil {
		f.formal = make(map[NormalizedName]*Flag)
	}

	flag.Name = string(normalizedFlagName)
	f.formal[normalizedFlagName] = flag
	f.orderedFormal = append(f.orderedFormal, flag)

	if flag.Shorthand == "" {
		return
	}
	if len(flag.Shorthand) > 1 {
		msg := fmt.Sprintf("%q shorthand is more than one ASCII character", flag.Shorthand)
		fmt.Fprintf(f.Output(), msg)
		panic(msg)
	}
	if f.shorthands == nil {
		f.shorthands = make(map[byte]*Flag)
	}
	c := flag.Shorthand[0]
	used, alreadyThere := f.shorthands[c]
	if alreadyThere {
		msg := fmt.Sprintf("unable to redefine %q shorthand in %q flagset: it's already used for %q flag", c, f.name, used.Name)
		fmt.Fprintf(f.Output(), msg)
		panic(msg)
	}
	f.shorthands[c] = flag
}

// AddFlagSet adds one FlagSet to another. If a flag is already present in f
// the flag from newSet will be ignored.
func (f *FlagSet) AddFlagSet(newSet *FlagSet) {
	if newSet == nil {
		return
	}
	newSet.VisitAll(func(flag *Flag) {
		if f.Lookup(flag.Name) == nil {
			f.AddFlag(flag)
		}
	})
}

// Var defines a flag with the specified name and usage string. The type and
// value of the flag are represented by the first argument, of type Value, which
// typically holds a user-defined implementation of Value. For instance, the
// caller could create a flag that turns a comma-separated string into a slice
// of strings by giving the slice the methods of Value; in particular, Set would
// decompose the comma-separated string into the slice.
func Var(value Value, name string, usage string) {
	CommandLine.VarP(value, name, "", usage)
}

// VarP is like Var, but accepts a shorthand letter that can be used after a single dash.
func VarP(value Value, name, shorthand, usage string) {
	CommandLine.VarP(value, name, shorthand, usage)
}

// fail prints an error message and usage message to standard error and
// returns the error.
func (f *FlagSet) fail(err error) error {
	if f.errorHandling != ContinueOnError {
		f.usage()
	}
	return err
}

// usage calls the Usage method for the flag set, or the usage function if
// the flag set is CommandLine.
func (f *FlagSet) usage() {
	if f == CommandLine {
		Usage()
	} else if f.Usage == nil {
		defaultUsage(f)
	} else {
		f.Usage()
	}
}

// --unknown (args will be empty)
// --unknown --next-flag ... (args will be --next-flag ...)
// --unknown arg ... (args will be arg ...)
func stripUnknownFlagValue(args []string) []string {
	if len(args) == 0 {
		//--unknown
		return args
	}

	first := args[0]
	if len(first) > 0 && first[0] == '-' {
		//--unknown --next-flag ...
		return args
	}

	//--unknown arg ... (args will be arg ...)
	if len(args) > 1 {
		return args[1:]
	}
	return nil
}

func (f *FlagSet) parseLongArg(s string, args []string, fn parseFunc) (a []string, err error) {
	a = args
	name := s[2:]
	if len(name) == 0 || name[0] == '-' || name[0] == '=' {
		err = f.fail(&InvalidSyntaxError{specifiedFlag: s})
		return
	}

	split := strings.SplitN(name, "=", 2)
	name = split[0]
	flag, exists := f.formal[f.normalizeFlagName(name)]

	if !exists {
		switch {
		case name == "help":
			f.usage()
			return a, ErrHelp
		case f.ParseErrorsAllowlist.UnknownFlags:
			// --unknown=unknownval arg ...
			// we do not want to lose arg in this case
			if len(split) >= 2 {
				return a, nil
			}

			return stripUnknownFlagValue(a), nil
		default:
			err = f.fail(&NotExistError{name: name, messageType: flagUnknownFlagMessage})
			return
		}
	}

	var value string
	if len(split) == 2 {
		// '--flag=arg'
		value = split[1]
	} else if flag.NoOptDefVal != "" {
		// '--flag' (arg was optional)
		value = flag.NoOptDefVal
	} else if len(a) > 0 {
		// '--flag arg'
		value = a[0]
		a = a[1:]
	} else {
		// '--flag' (arg was required)
		err = f.fail(&ValueRequiredError{
			flag:          flag,
			specifiedName: name,
		})
		return
	}

	err = fn(flag, value)
	if err != nil {
		f.fail(err)
	}
	return
}

func (f *FlagSet) parseSingleShortArg(shorthands string, args []string, fn parseFunc) (outShorts string, outArgs []string, err error) {
	outArgs = args

	if isGotestShorthandFlag(shorthands) {
		return
	}

	outShorts = shorthands[1:]
	c := shorthands[0]

	flag, exists := f.shorthands[c]
	if !exists {
		switch {
		case c == 'h':
			f.usage()
			err = ErrHelp
			return
		case f.ParseErrorsAllowlist.UnknownFlags:
			// '-f=arg arg ...'
			// we do not want to lose arg in this case
			if len(shorthands) > 2 && shorthands[1] == '=' {
				outShorts = ""
				return
			}

			outArgs = stripUnknownFlagValue(outArgs)
			return
		default:
			err = f.fail(&NotExistError{
				name:                string(c),
				specifiedShorthands: shorthands,
				messageType:         flagUnknownShorthandFlagMessage,
			})
			return
		}
	}

	var value string
	if len(shorthands) > 2 && shorthands[1] == '=' {
		// '-f=arg'
		value = shorthands[2:]
		outShorts = ""
	} else if flag.NoOptDefVal != "" {
		// '-f' (arg was optional)
		value = flag.NoOptDefVal
	} else if len(shorthands) > 1 {
		// '-farg'
		value = shorthands[1:]
		outShorts = ""
	} else if len(args) > 0 {
		// '-f arg'
		value = args[0]
		outArgs = args[1:]
	} else {
		// '-f' (arg was required)
		err = f.fail(&ValueRequiredError{
			flag:                flag,
			specifiedName:       string(c),
			specifiedShorthands: shorthands,
		})
		return
	}

	if flag.ShorthandDeprecated != "" {
		fmt.Fprintf(f.Output(), "Flag shorthand -%s has been deprecated, %s\n", flag.Shorthand, flag.ShorthandDeprecated)
	}

	err = fn(flag, value)
	if err != nil {
		f.fail(err)
	}
	return
}

func (f *FlagSet) parseShortArg(s string, args []string, fn parseFunc) (a []string, err error) {
	a = args
	shorthands := s[1:]

	// "shorthands" can be a series of shorthand letters of flags (e.g. "-vvv").
	for len(shorthands) > 0 {
		shorthands, a, err = f.parseSingleShortArg(shorthands, args, fn)
		if err != nil {
			return
		}
	}

	return
}

func (f *FlagSet) parseArgs(args []string, fn parseFunc) (err error) {
	for len(args) > 0 {
		s := args[0]
		args = args[1:]
		if len(s) == 0 || s[0] != '-' || len(s) == 1 {
			if !f.interspersed {
				f.args = append(f.args, s)
				f.args = append(f.args, args...)
				return nil
			}
			f.args = append(f.args, s)
			continue
		}

		if s[1] == '-' {
			if len(s) == 2 { // "--" terminates the flags
				f.argsLenAtDash = len(f.args)
				f.args = append(f.args, args...)
				break
			}
			args, err = f.parseLongArg(s, args, fn)
		} else {
			args, err = f.parseShortArg(s, args, fn)
		}
		if err != nil {
			return
		}
	}
	return
}

// Parse parses flag definitions from the argument list, which should not
// include the command name.  Must be called after all flags in the FlagSet
// are defined and before flags are accessed by the program.
// The return value will be ErrHelp if -help was set but not defined.
func (f *FlagSet) Parse(arguments []string) error {
	if f.addedGoFlagSets != nil {
		for _, goFlagSet := range f.addedGoFlagSets {
			goFlagSet.Parse(nil)
		}
	}
	f.parsed = true

	if len(arguments) == 0 {
		return nil
	}

	f.args = make([]string, 0, len(arguments))

	set := func(flag *Flag, value string) error {
		return f.Set(flag.Name, value)
	}

	err := f.parseArgs(arguments, set)
	if err != nil {
		switch f.errorHandling {
		case ContinueOnError:
			return err
		case ExitOnError:
<<<<<<< HEAD
			if err == ErrHelp {
				os.Exit(0)
			}
			fmt.Fprintln(os.Stderr, err)
=======
			fmt.Fprintln(f.Output(), err)
>>>>>>> 1db553c2
			os.Exit(2)
		case PanicOnError:
			panic(err)
		}
	}
	return nil
}

type parseFunc func(flag *Flag, value string) error

// ParseAll parses flag definitions from the argument list, which should not
// include the command name. The arguments for fn are flag and value. Must be
// called after all flags in the FlagSet are defined and before flags are
// accessed by the program. The return value will be ErrHelp if -help was set
// but not defined.
func (f *FlagSet) ParseAll(arguments []string, fn func(flag *Flag, value string) error) error {
	f.parsed = true
	f.args = make([]string, 0, len(arguments))

	err := f.parseArgs(arguments, fn)
	if err != nil {
		switch f.errorHandling {
		case ContinueOnError:
			return err
		case ExitOnError:
			fmt.Fprintln(f.Output(), err)
			os.Exit(2)
		case PanicOnError:
			panic(err)
		}
	}
	return nil
}

// Parsed reports whether f.Parse has been called.
func (f *FlagSet) Parsed() bool {
	return f.parsed
}

// Parse parses the command-line flags from os.Args[1:].  Must be called
// after all flags are defined and before flags are accessed by the program.
func Parse() {
	// Ignore errors; CommandLine is set for ExitOnError.
	CommandLine.Parse(os.Args[1:])
}

// ParseAll parses the command-line flags from os.Args[1:] and called fn for each.
// The arguments for fn are flag and value. Must be called after all flags are
// defined and before flags are accessed by the program.
func ParseAll(fn func(flag *Flag, value string) error) {
	// Ignore errors; CommandLine is set for ExitOnError.
	CommandLine.ParseAll(os.Args[1:], fn)
}

// SetInterspersed sets whether to support interspersed option/non-option arguments.
func SetInterspersed(interspersed bool) {
	CommandLine.SetInterspersed(interspersed)
}

// Parsed returns true if the command-line flags have been parsed.
func Parsed() bool {
	return CommandLine.Parsed()
}

// CommandLine is the default set of command-line flags, parsed from os.Args.
var CommandLine = NewFlagSet(os.Args[0], ExitOnError)

// NewFlagSet returns a new, empty flag set with the specified name,
// error handling property and SortFlags set to true.
func NewFlagSet(name string, errorHandling ErrorHandling) *FlagSet {
	f := &FlagSet{
		name:          name,
		errorHandling: errorHandling,
		argsLenAtDash: -1,
		interspersed:  true,
		SortFlags:     true,
	}
	return f
}

// SetInterspersed sets whether to support interspersed option/non-option arguments.
func (f *FlagSet) SetInterspersed(interspersed bool) {
	f.interspersed = interspersed
}

// Init sets the name and error handling property for a flag set.
// By default, the zero FlagSet uses an empty name and the
// ContinueOnError error handling policy.
func (f *FlagSet) Init(name string, errorHandling ErrorHandling) {
	f.name = name
	f.errorHandling = errorHandling
	f.argsLenAtDash = -1
}<|MERGE_RESOLUTION|>--- conflicted
+++ resolved
@@ -1173,14 +1173,10 @@
 		case ContinueOnError:
 			return err
 		case ExitOnError:
-<<<<<<< HEAD
 			if err == ErrHelp {
 				os.Exit(0)
 			}
-			fmt.Fprintln(os.Stderr, err)
-=======
 			fmt.Fprintln(f.Output(), err)
->>>>>>> 1db553c2
 			os.Exit(2)
 		case PanicOnError:
 			panic(err)
